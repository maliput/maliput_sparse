--- conflicted
+++ resolved
@@ -276,15 +276,9 @@
       maliput::common::assertion_error);
 }
 
-<<<<<<< HEAD
-TEST_F(RoadGeometryBuilderTest, LaneGeometryBuilderWithAndWithoutCenter) {
-  // No throws as LaneGeometryBuilder is properly used.
-  // Centerline isn't passed to the builder.
-=======
 // No throws as LaneGeometryBuilder is properly used.
 // Centerline isn't passed to the builder.
 TEST_F(RoadGeometryBuilderTest, LaneGeometryBuilderWithoutCenter) {
->>>>>>> 26d9083b
   EXPECT_NO_THROW(
       // clang-format off
       RoadGeometryBuilder()
@@ -302,13 +296,6 @@
               .EndSegment()
       // clang-format on
   );
-<<<<<<< HEAD
-
-  // No throws as LaneGeometryBuilder is properly used.
-  // Centerline is submitted to the builder.
-  EXPECT_NO_THROW(const auto kCenterline{geometry::utility::ComputeCenterline3d(kLeftLineStringA, kRightLineStringA)};
-                  // clang-format off
-=======
 }
 
 // No throws as LaneGeometryBuilder is properly used.
@@ -317,7 +304,6 @@
   const auto kCenterline{geometry::utility::ComputeCenterline3d(kLeftLineStringA, kRightLineStringA)};
   EXPECT_NO_THROW(
       // clang-format off
->>>>>>> 26d9083b
       RoadGeometryBuilder()
           .StartJunction()
               .Id(kJunctionAId)
@@ -332,11 +318,7 @@
                       .EndLaneGeometry()
                   .EndLane()
               .EndSegment()
-<<<<<<< HEAD
-                  // clang-format on
-=======
-      // clang-format on
->>>>>>> 26d9083b
+      // clang-format on
   );
 }
 
