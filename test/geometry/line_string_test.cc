--- conflicted
+++ resolved
@@ -127,7 +127,6 @@
   EXPECT_EQ(interval_2.max, dut_2.p_interval.max);
 }
 
-<<<<<<< HEAD
 class PointTest : public ::testing::Test {};
 
 TEST_F(PointTest, BadConstructors) {
@@ -163,8 +162,6 @@
   }
 }
 
-=======
->>>>>>> 1e5e203d
 class LineString3dTest : public ::testing::Test {
  public:
   const Vector3 p1{Vector3::UnitX()};
@@ -196,8 +193,6 @@
   EXPECT_NEAR(2. * std::sqrt(2.), dut.length(), kTolerance);
 }
 
-<<<<<<< HEAD
-=======
 TEST_F(LineString3dTest, SameConsecutivePoints) {
   const LineString3d dut(std::vector<Vector3>{p1, p2, p3, p3, p2, p1, p1, p2});
   const std::vector<Vector3> expected_points{p1, p2, p3, p2, p1, p2};
@@ -207,7 +202,6 @@
   }
 }
 
->>>>>>> 1e5e203d
 TEST_F(LineString3dTest, Segments) {
   const LineString3d dut(std::vector<Vector3>{p1, p2, p3});
   const auto segments = dut.segments();
@@ -229,7 +223,6 @@
   EXPECT_NEAR((p1 - p2).norm() + (p2 - p3).norm(), segment_p2_p3.p_interval.max, kTolerance);
 }
 
-<<<<<<< HEAD
 TEST_F(LineString3dTest, Points) {
   const LineString3d dut(std::vector<Vector3>{p1, p2, p3});
   const std::vector<LineString3d::Point>& points = dut.points();
@@ -269,8 +262,6 @@
   EXPECT_EQ(p2, *res.coordinate());
 }
 
-=======
->>>>>>> 1e5e203d
 TEST_F(LineString3dTest, LengthInjectedDistanceFunction) {
   const LineString<Vector3, SquaredDistanceFunction<Vector3>> dut(std::vector<Vector3>{p1, p2, p3});
   EXPECT_NEAR(4., dut.length(), 1e-14);
