--- conflicted
+++ resolved
@@ -83,17 +83,8 @@
   EXPECT_TRUE(p1 == dut.at(0));
   EXPECT_TRUE(p2 == dut.at(1));
   EXPECT_TRUE(p3 == dut.at(2));
-<<<<<<< HEAD
-  EXPECT_EQ(3, dut.size());
-  EXPECT_NEAR(expected_length, dut.length(), kTolerance);
-  dut.push_back(p1);
-  EXPECT_EQ(4, dut.size());
-  EXPECT_TRUE(p1 == dut.at(3));
-  EXPECT_NEAR(expected_length + std::sqrt(2.), dut.length(), kTolerance);
-=======
   EXPECT_EQ(static_cast<size_t>(3), dut.size());
   EXPECT_NEAR(2. * std::sqrt(2.), dut.length(), kTolerance);
->>>>>>> 4da20f33
 }
 
 TEST_F(LineString3dTest, LengthInjectedDistanceFunction) {
@@ -127,17 +118,8 @@
   EXPECT_TRUE(p1 == dut.at(0));
   EXPECT_TRUE(p2 == dut.at(1));
   EXPECT_TRUE(p3 == dut.at(2));
-<<<<<<< HEAD
-  EXPECT_EQ(3, dut.size());
-  EXPECT_NEAR(expected_length, dut.length(), kTolerance);
-  dut.push_back(p1);
-  EXPECT_EQ(4, dut.size());
-  EXPECT_TRUE(p1 == dut.at(3));
-  EXPECT_NEAR(expected_length + 1., dut.length(), kTolerance);
-=======
   EXPECT_EQ(static_cast<size_t>(3), dut.size());
   EXPECT_NEAR(1. + std::sqrt(2.), dut.length(), kTolerance);
->>>>>>> 4da20f33
 }
 
 TEST_F(LineString2dTest, LengthWithInjectedDistanceFunction) {
