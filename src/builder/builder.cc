--- conflicted
+++ resolved
@@ -61,17 +61,6 @@
   MALIPUT_THROW_UNLESS(left_line_string_.has_value() && right_line_string_.has_value());
   const double linear_tolerance = Parent()->Parent()->Parent()->Parent()->linear_tolerance({});
   const double scale_length = Parent()->Parent()->Parent()->Parent()->scale_length({});
-<<<<<<< HEAD
-  std::unique_ptr<maliput_sparse::geometry::LaneGeometry> lane_geometry;
-  if (center_line_string_.has_value()) {
-    lane_geometry = std::make_unique<maliput_sparse::geometry::LaneGeometry>(
-        center_line_string_.value(), left_line_string_.value(), right_line_string_.value(), linear_tolerance,
-        scale_length);
-  } else {
-    lane_geometry = std::make_unique<maliput_sparse::geometry::LaneGeometry>(
-        left_line_string_.value(), right_line_string_.value(), linear_tolerance, scale_length);
-  }
-=======
   std::unique_ptr<maliput_sparse::geometry::LaneGeometry> lane_geometry =
       center_line_string_.has_value()
           ? std::make_unique<maliput_sparse::geometry::LaneGeometry>(
@@ -79,8 +68,6 @@
                 scale_length)
           : std::make_unique<maliput_sparse::geometry::LaneGeometry>(
                 left_line_string_.value(), right_line_string_.value(), linear_tolerance, scale_length);
-
->>>>>>> 26d9083b
   Parent()->SetLaneGeometry({}, std::move(lane_geometry));
   return End();
 }
